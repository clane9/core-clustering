"""Train and evaluate factorized manifold clustering model on synthetic union
of subspaces."""

from __future__ import absolute_import
from __future__ import division
from __future__ import print_function

import argparse
import os
import shutil
import pickle

import numpy as np
import torch

import datasets as dat
import models as mod
import optimizers as opt
import training as tr

# import ipdb

CHKP_FREQ = 50
STOP_FREQ = 10


def main():
  use_cuda = args.cuda and torch.cuda.is_available()
  device = torch.device('cuda' if use_cuda else 'cpu')
  torch.set_num_threads(args.num_threads)

  # construct dataset
  torch.manual_seed(args.data_seed)
  np.random.seed(args.data_seed)
  synth_dataset = dat.SynthUoSDataset(args.n, args.d, args.D, args.Ng,
      args.affine, args.sigma, args.data_seed)
  N = args.n*args.Ng
  batch_size = args.batch_size
  if args.batch_size <= 0 or args.batch_size > N:
    batch_size = N
  kwargs = {'num_workers': 0}
  if use_cuda:
    kwargs['pin_memory'] = True
  synth_data_loader = torch.utils.data.DataLoader(synth_dataset,
      batch_size=batch_size, shuffle=(batch_size != N), **kwargs)

  torch.manual_seed(args.seed)
  np.random.seed(args.seed)

  # construct model
  if args.auto_enc:
    group_models = [mod.SubspaceAEModel(args.d, args.D, args.affine)
        for _ in range(args.n)]
    model = mod.KManifoldAEClusterModel(args.n, args.d, args.D, N,
        batch_size, group_models)
  else:
    group_models = [mod.SubspaceModel(args.d, args.D, args.affine)
        for _ in range(args.n)]
    model = mod.KManifoldClusterModel(args.n, args.d, args.D, N,
        batch_size, group_models, use_cuda)
  model = model.to(device)

  # optimizer & lr schedule
  if args.auto_enc:
    optimizer = opt.KManifoldAESGD(model, lr=args.init_lr,
        lamb=args.lamb_U, momentum=args.momentum, nesterov=args.nesterov,
        soft_assign=args.soft_assign)
  else:
    if args.alt_opt:
      optimizer = opt.KSubspaceAltSGD(model, lr=args.init_lr,
          lamb_U=args.lamb_U, lamb_V=args.lamb_V, momentum=args.momentum,
          nesterov=args.nesterov, soft_assign=args.soft_assign)
    else:
      optimizer = opt.KManifoldSGD(model, lr=args.init_lr,
          lamb_U=args.lamb_U, lamb_V=args.lamb_V, momentum=args.momentum,
          nesterov=args.nesterov, soft_assign=args.soft_assign)

  tr.train_loop(model, synth_data_loader, device, optimizer,
      args.out_dir, args.epochs, CHKP_FREQ, STOP_FREQ)
  return


if __name__ == '__main__':
  parser = argparse.ArgumentParser(description='Cluster synthetic UoS data')
  parser.add_argument('--out-dir', type=str, required=True,
                      help='Output directory.')
  # data settings
  parser.add_argument('--n', type=int, default=10,
                      help='Number of subspaces [default: 10]')
  parser.add_argument('--d', type=int, default=10,
                      help='Subspace dimension [default: 10]')
  parser.add_argument('--D', type=int, default=100,
                      help='Ambient dimension [default: 100]')
  parser.add_argument('--Ng', type=int, default=1000,
<<<<<<< HEAD
                      help='Points per group [default: 1000]')
=======
                      help='Points per group [default: 100]')
>>>>>>> c83e7843
  parser.add_argument('--affine', action='store_true',
                      help='Affine setting')
  parser.add_argument('--sigma', type=float, default=0.01,
                      help='Data noise sigma [default: 0.01]')
  parser.add_argument('--data-seed', type=int, default=1904,
                      help='Data random seed [default: 1904]')
  # model settings
<<<<<<< HEAD
  parser.add_argument('--auto-enc', action='store_true', default=False,
                      help='use auto-encoder formulation')
  parser.add_argument('--lamb-U', type=float, default=1e-4,
                      help='U reg parameter [default: 1e-4]')
  parser.add_argument('--lamb-V', type=float, default=0.1,
                      help='V reg parameter [default: 0.1]')
  parser.add_argument('--soft-assign', type=float, default=0.1,
                      help='soft assignment parameter [default: 0.1]')
  # training settings
  parser.add_argument('--alt-opt', action='store_true', default=False,
                      help='Use alternating optimization method')
=======
  parser.add_argument('--lamb', type=float, default=.1,
                      help='reg parameter [default: .1]')
  parser.add_argument('--soft-assign', type=float, default=0.1,
                      help='soft assignment parameter [default: 0.1]')
  parser.add_argument('--soft-assign-decay', action='store_true',
                      help='decay soft assignment parameter at a rate 1/k')
  # training settings
>>>>>>> c83e7843
  parser.add_argument('--batch-size', type=int, default=100,
                      help='Input batch size for training [default: 100]')
  parser.add_argument('--epochs', type=int, default=1000,
                      help='Number of epochs to train [default: 1000]')
  parser.add_argument('--init-lr', type=float, default=0.5,
                      help='Initial learning rate [default: 0.5]')
  parser.add_argument('--momentum', type=float, default=0.9,
                      help='Initial learning rate [default: 0.9]')
  parser.add_argument('--nesterov', action='store_true', default=False,
                      help='Use nesterov form of acceleration')
  parser.add_argument('--maxit-V', type=int, default=20,
                      help='Number of iterations for V update [default: 20]')
  parser.add_argument('--cuda', action='store_true', default=False,
                      help='Enables CUDA training')
  parser.add_argument('--num-threads', type=int, default=1,
                      help='Number of parallel threads to use [default: 1]')
  parser.add_argument('--seed', type=int, default=2018,
                      help='Training random seed [default: 2018]')
  args = parser.parse_args()

  # create output directory, deleting any existing results.
  if os.path.exists(args.out_dir):
    shutil.rmtree(args.out_dir)
  os.mkdir(args.out_dir)
  # save args
  with open('{}/args.pkl'.format(args.out_dir), 'wb') as f:
    pickle.dump(args, f)
  main()<|MERGE_RESOLUTION|>--- conflicted
+++ resolved
@@ -92,11 +92,8 @@
   parser.add_argument('--D', type=int, default=100,
                       help='Ambient dimension [default: 100]')
   parser.add_argument('--Ng', type=int, default=1000,
-<<<<<<< HEAD
                       help='Points per group [default: 1000]')
-=======
-                      help='Points per group [default: 100]')
->>>>>>> c83e7843
+
   parser.add_argument('--affine', action='store_true',
                       help='Affine setting')
   parser.add_argument('--sigma', type=float, default=0.01,
@@ -104,7 +101,6 @@
   parser.add_argument('--data-seed', type=int, default=1904,
                       help='Data random seed [default: 1904]')
   # model settings
-<<<<<<< HEAD
   parser.add_argument('--auto-enc', action='store_true', default=False,
                       help='use auto-encoder formulation')
   parser.add_argument('--lamb-U', type=float, default=1e-4,
@@ -116,15 +112,7 @@
   # training settings
   parser.add_argument('--alt-opt', action='store_true', default=False,
                       help='Use alternating optimization method')
-=======
-  parser.add_argument('--lamb', type=float, default=.1,
-                      help='reg parameter [default: .1]')
-  parser.add_argument('--soft-assign', type=float, default=0.1,
-                      help='soft assignment parameter [default: 0.1]')
-  parser.add_argument('--soft-assign-decay', action='store_true',
-                      help='decay soft assignment parameter at a rate 1/k')
-  # training settings
->>>>>>> c83e7843
+
   parser.add_argument('--batch-size', type=int, default=100,
                       help='Input batch size for training [default: 100]')
   parser.add_argument('--epochs', type=int, default=1000,
